{
 "cells": [
  {
   "cell_type": "code",
   "execution_count": null,
   "metadata": {},
   "outputs": [],
   "source": [
    "from tastytrade.common.logging import setup_logging\n",
    "import logging\n",
    "import asyncio\n",
    "import pandas as pd\n",
    "\n",
    "from tastytrade.connections import Credentials\n",
    "\n",
    "from tastytrade.config.enumerations import Channels\n",
    "from tastytrade.connections.sockets import DXLinkManager\n",
    "\n",
    "from tastytrade.analytics.visualizations.custom import plot_live_candlesticks\n",
    "from tastytrade.analytics.visualizations.charts import DynamicChart, Study\n",
<<<<<<< HEAD
=======
    "from zoneinfo import ZoneInfo\n",
>>>>>>> 6f82c2e9
    "from datetime import datetime, timedelta\n",
    "\n",
    "from tastytrade.messaging.processors.influxdb import TelegrafHTTPEventProcessor\n",
    "\n",
    "from tastytrade.analytics.indicators.momentum import hull\n",
    "\n",
    "# Show all rows in pandas DataFrames\n",
    "pd.set_option(\"display.max_rows\", 100)\n",
    "pd.set_option(\"display.max_columns\", None)\n",
    "pd.set_option(\"display.width\", None)\n",
    "pd.set_option(\"display.max_colwidth\", None)\n",
    "\n",
    "logging.getLogger().handlers.clear()\n",
    "\n",
    "TEST = True\n",
    "ENV = \"Live\"\n",
    "DURATION = 15\n",
    "\n",
<<<<<<< HEAD
    "EDT = 5\n",
    "\n",
    "start_time = datetime(2025, 1, 10, 9 + EDT, 30)\n",
=======
    "start_time = datetime(2025, 2, 6, 9, 30).astimezone(\n",
    "    ZoneInfo(\"America/New_York\")\n",
    ")  # datetime.now() - timedelta(minutes=30)\n",
>>>>>>> 6f82c2e9
    "end_time = start_time + timedelta(hours=8)\n",
    "\n",
    "setup_logging(\n",
    "    level=logging.INFO,\n",
    "    log_dir=\"../logs\",\n",
    "    filename_prefix=f\"{'dev' if TEST else 'prod'}_tastytrade\",\n",
    "    console=True,\n",
    "    file=True,\n",
    ")\n",
    "\n",
    "loop = asyncio.get_event_loop()\n",
    "loop.set_debug(True)\n",
    "logging.getLogger(\"asyncio\").setLevel(logging.DEBUG)"
   ]
  },
  {
   "cell_type": "markdown",
   "metadata": {},
   "source": [
    "## Test individual components"
   ]
  },
  {
   "cell_type": "code",
   "execution_count": null,
   "metadata": {},
   "outputs": [],
   "source": [
    "# Set API credentials\n",
    "credentials = Credentials(env=ENV)\n",
    "\n",
    "\n",
    "credentials = Credentials(env=\"Live\")\n",
    "dxlink = DXLinkManager()\n",
    "\n",
    "await dxlink.open(credentials)"
   ]
  },
  {
   "cell_type": "code",
   "execution_count": 12,
   "metadata": {},
   "outputs": [],
   "source": [
    "dxlink.router.add_processor(TelegrafHTTPEventProcessor())"
   ]
  },
  {
   "cell_type": "code",
   "execution_count": null,
   "metadata": {},
   "outputs": [],
   "source": [
    "dxlink.router.handler[Channels.Candle].processors"
   ]
  },
  {
   "cell_type": "code",
   "execution_count": 14,
   "metadata": {},
   "outputs": [],
   "source": [
    "dxlink.router.add_processor(TelegrafHTTPEventProcessor())"
   ]
  },
  {
   "cell_type": "code",
   "execution_count": null,
   "metadata": {},
   "outputs": [],
   "source": [
    "dxlink.router.handler[Channels.Candle].processors"
   ]
  },
  {
   "cell_type": "code",
   "execution_count": 5,
   "metadata": {},
   "outputs": [],
   "source": [
    "await dxlink.subscribe_to_candles(\n",
    "    symbol=\"BTC/USD:CXTALP\",\n",
    "    interval=\"1m\",\n",
    "    from_time=start_time,\n",
    ")"
   ]
  },
  {
   "cell_type": "code",
   "execution_count": 5,
   "metadata": {},
   "outputs": [],
   "source": [
    "await dxlink.subscribe_to_candles(\n",
    "    symbol=\"SPX\",\n",
    "    interval=\"1m\",\n",
    "    from_time=start_time,\n",
    ")"
   ]
  },
  {
   "cell_type": "code",
<<<<<<< HEAD
   "execution_count": 15,
=======
   "execution_count": 6,
>>>>>>> 6f82c2e9
   "metadata": {},
   "outputs": [],
   "source": [
    "await dxlink.subscribe_to_candles(\n",
    "    # symbol=\"BTC/USD:CXTALP\",\n",
    "    symbol=\"SPX\",\n",
    "    interval=\"5m\",\n",
    "    from_time=start_time,\n",
    ")"
   ]
  },
  {
   "cell_type": "code",
   "execution_count": 16,
   "metadata": {},
   "outputs": [],
   "source": [
    "await dxlink.subscribe_to_candles(\n",
    "    symbol=\"BTC/USD:CXTALP\",\n",
    "    interval=\"5m\",\n",
    "    from_time=start_time,\n",
    ")"
   ]
  },
  {
   "cell_type": "code",
   "execution_count": 17,
   "metadata": {},
   "outputs": [],
   "source": [
    "await dxlink.subscribe_to_candles(\n",
    "    symbol=\"BTC/USD:CXTALP\",\n",
    "    interval=\"1m\",\n",
    "    from_time=start_time,\n",
    ")"
   ]
  },
  {
   "cell_type": "code",
<<<<<<< HEAD
   "execution_count": 19,
   "metadata": {},
   "outputs": [],
   "source": [
    "await dxlink.subscribe_to_candles(\n",
    "    symbol=\"BTC/USD:CXTALP\",\n",
    "    interval=\"1h\",\n",
    "    from_time=start_time,\n",
    ")"
   ]
  },
  {
   "cell_type": "code",
   "execution_count": null,
   "metadata": {},
   "outputs": [],
   "source": [
    "await dxlink.unsubscribe_to_candles(\n",
    "    symbol=\"BTC/USD:CXTALP\",\n",
    "    interval=\"1m\",\n",
    ")"
   ]
  },
  {
   "cell_type": "code",
=======
>>>>>>> 6f82c2e9
   "execution_count": 7,
   "metadata": {},
   "outputs": [],
   "source": [
    "# Subscribe to 5-minute candles for SPY\n",
    "# await dxlink.unsubscribe_to_candles(symbol=\"BTC/USD:CXTALP\", interval=\"1m\")\n",
    "\n",
    "# await dxlink.unsubscribe_to_candles(\n",
    "#     symbol=\"SPY\",\n",
    "#     interval=\"1m\",\n",
    "# )"
   ]
  },
  {
   "cell_type": "code",
   "execution_count": 8,
   "metadata": {},
   "outputs": [],
   "source": [
    "symbols = [\"SPX\", \"NVDA\", \"BTC/USD:CXTALP\"]\n",
    "await dxlink.subscribe(symbols)"
   ]
  },
  {
   "cell_type": "code",
   "execution_count": 9,
   "metadata": {},
   "outputs": [],
   "source": [
    "# await dxlink.unsubscribe(symbols)"
   ]
  },
  {
   "cell_type": "code",
   "execution_count": null,
   "metadata": {},
   "outputs": [],
   "source": [
    "dxlink.router.handler[Channels.Candle].processors[\"feed\"].pl"
   ]
  },
  {
   "cell_type": "code",
   "execution_count": null,
   "metadata": {},
   "outputs": [],
   "source": [
    "# Access candle data\n",
    "columns = [\"eventSymbol\", \"time\", \"open\", \"high\", \"low\", \"close\"]\n",
    "dxlink.router.handler[Channels.Candle].processors[\"feed\"].df[columns].tail(10)"
   ]
  },
  {
   "cell_type": "code",
   "execution_count": null,
   "metadata": {},
   "outputs": [],
   "source": [
    "dxlink.router.handler[Channels.Trade].processors[\"feed\"].df.tail(10)"
   ]
  },
  {
   "cell_type": "code",
   "execution_count": null,
   "metadata": {},
   "outputs": [],
   "source": [
    "dxlink.router.handler[Channels.Quote].processors[\"feed\"].df.tail(10)"
   ]
  },
  {
   "cell_type": "code",
   "execution_count": null,
   "metadata": {},
   "outputs": [],
   "source": [
    "dxlink.router.handler[Channels.Greeks].processors[\"feed\"].df"
   ]
  },
  {
   "cell_type": "code",
   "execution_count": null,
   "metadata": {},
   "outputs": [],
   "source": [
    "dxlink.router.handler[Channels.Profile].processors[\"feed\"].df"
   ]
  },
  {
   "cell_type": "code",
   "execution_count": null,
   "metadata": {},
   "outputs": [],
   "source": [
    "dxlink.router.handler[Channels.Summary].processors[\"feed\"].df"
   ]
  },
  {
   "cell_type": "code",
   "execution_count": null,
   "metadata": {},
   "outputs": [],
   "source": [
    "# Example usage\n",
    "study_params = {\"hull\": {\"length\": 20, \"price_col\": \"close\"}}  # HMA period  # Price column to use\n",
    "\n",
    "# Create the live chart with HMA\n",
    "task = plot_live_candlesticks(dxlink=dxlink, symbol=\"SPX{=5m}\")"
   ]
  },
  {
   "cell_type": "code",
   "execution_count": null,
   "metadata": {},
   "outputs": [],
   "source": [
    "# Later when you want to stop\n",
    "task.cancel()"
   ]
  },
  {
   "cell_type": "code",
   "execution_count": null,
   "metadata": {},
   "outputs": [],
   "source": [
    "task = plot_live_candlesticks(dxlink, \"SPX{=5m}\")"
   ]
  },
  {
   "cell_type": "code",
   "execution_count": null,
   "metadata": {},
   "outputs": [],
   "source": [
    "task.cancel()"
   ]
  },
  {
   "cell_type": "code",
   "execution_count": null,
   "metadata": {},
   "outputs": [],
   "source": [
    "hull(dxlink, \"SPX{=5m}\").head(3)"
   ]
  },
  {
   "cell_type": "code",
<<<<<<< HEAD
   "execution_count": 21,
=======
   "execution_count": 22,
>>>>>>> 6f82c2e9
   "metadata": {},
   "outputs": [],
   "source": [
    "hma_study = Study(\n",
    "    name=\"HMA-20\",\n",
    "    compute_fn=hull,  # The hull function\n",
    "    params={\"length\": 20},  # Parameters for hull function\n",
    "    plot_params={\n",
    "        \"colors\": {\"Up\": \"#26A69A\", \"Down\": \"#EF5350\"},  # Green for uptrend  # Red for downtrend\n",
    "        \"width\": 2,\n",
    "    },\n",
    "    value_column=\"HMA\",\n",
    "    color_column=\"HMA_color\",\n",
    ")"
   ]
  },
  {
   "cell_type": "code",
   "execution_count": null,
   "metadata": {},
   "outputs": [],
   "source": [
    "chart = DynamicChart(dxlink, \"SPX{=5m}\")\n",
    "chart.add_study(hma_study)\n",
    "chart.start()\n",
    "chart.stop()"
   ]
  },
  {
   "cell_type": "code",
   "execution_count": null,
   "metadata": {},
   "outputs": [],
   "source": [
    "chart = DynamicChart(dxlink, \"SPX{=m}\")\n",
    "chart.add_study(hma_study)\n",
    "chart.start()\n",
    "chart.stop()"
   ]
  },
  {
   "cell_type": "code",
   "execution_count": null,
   "metadata": {},
   "outputs": [],
   "source": [
    "await dxlink.close()"
   ]
  },
  {
   "cell_type": "code",
   "execution_count": 24,
   "metadata": {},
   "outputs": [],
   "source": [
    "# TODOS\n",
    "\n",
    "# Widen the plot\n",
    "# Remove the scroller at the bottom\n",
    "# move the legent and remove Price (that is obvious)\n",
    "\n",
    "# Add MACD\n",
    "# Add RSI\n",
    "# Add Volume Profile (?? ... /ES, SPY, etc)\n",
    "# Add velocity metric\n",
    "\n",
    "# Do not plot study data points passed available data\n",
    "\n",
    "# HULL - Align the first tick against to the subsequent tick\n",
    "\n",
    "# ERROR if no study data found"
   ]
  },
  {
   "cell_type": "code",
   "execution_count": 7,
   "metadata": {},
   "outputs": [],
   "source": [
<<<<<<< HEAD
=======
    "from tastytrade.messaging.processors.influxdb import TelegrafHTTPEventProcessor\n",
>>>>>>> 6f82c2e9
    "from tastytrade.messaging.models.events import TradeEvent\n",
    "from datetime import datetime\n",
    "\n",
    "trade = TradeEvent(\n",
    "    eventSymbol=\"NVIDIA\",\n",
    "    time=datetime(2025, 2, 9, 10, 0),\n",
    "    price=100,\n",
    "    size=1,\n",
    ")\n",
    "\n",
    "processor = TelegrafHTTPEventProcessor()\n",
    "processor.process_event(trade)"
   ]
  },
  {
   "cell_type": "code",
   "execution_count": null,
   "metadata": {},
   "outputs": [],
   "source": [
    "import influxdb_client\n",
    "import os\n",
    "\n",
    "write_client = influxdb_client.InfluxDBClient(\n",
<<<<<<< HEAD
    "    url=\"http://influxdb:8086\",\n",
=======
    "    url=os.environ[\"INFLUX_DB_URL\"],\n",
>>>>>>> 6f82c2e9
    "    token=os.environ[\"INFLUX_DB_TOKEN\"],\n",
    "    org=os.environ[\"INFLUX_DB_ORG\"],\n",
    ")\n",
    "\n",
    "query_api = write_client.query_api()\n",
    "\n",
    "query = \"\"\"from(bucket: \"tastytrade\")\n",
    " |> range(start: -10d)\n",
    " |> filter(fn: (r) => r._measurement == \"TradeEvent\")\"\"\"\n",
    "\n",
    "tables = query_api.query(query, org=os.environ[\"INFLUX_DB_ORG\"])\n",
    "\n",
    "for table in tables:\n",
    "    print(table)\n",
    "    for record in table.records:\n",
    "        print(record)"
   ]
  },
  {
   "cell_type": "code",
   "execution_count": null,
   "metadata": {},
   "outputs": [],
   "source": [
    "tables"
   ]
  },
  {
   "cell_type": "code",
   "execution_count": null,
   "metadata": {},
   "outputs": [],
   "source": []
  }
 ],
 "metadata": {
  "kernelspec": {
   "display_name": ".venv",
   "language": "python",
   "name": "python3"
  },
  "language_info": {
   "codemirror_mode": {
    "name": "ipython",
    "version": 3
   },
   "file_extension": ".py",
   "mimetype": "text/x-python",
   "name": "python",
   "nbconvert_exporter": "python",
   "pygments_lexer": "ipython3",
   "version": "3.11.11"
  }
 },
 "nbformat": 4,
 "nbformat_minor": 2
}<|MERGE_RESOLUTION|>--- conflicted
+++ resolved
@@ -18,10 +18,6 @@
     "\n",
     "from tastytrade.analytics.visualizations.custom import plot_live_candlesticks\n",
     "from tastytrade.analytics.visualizations.charts import DynamicChart, Study\n",
-<<<<<<< HEAD
-=======
-    "from zoneinfo import ZoneInfo\n",
->>>>>>> 6f82c2e9
     "from datetime import datetime, timedelta\n",
     "\n",
     "from tastytrade.messaging.processors.influxdb import TelegrafHTTPEventProcessor\n",
@@ -40,15 +36,9 @@
     "ENV = \"Live\"\n",
     "DURATION = 15\n",
     "\n",
-<<<<<<< HEAD
     "EDT = 5\n",
     "\n",
     "start_time = datetime(2025, 1, 10, 9 + EDT, 30)\n",
-=======
-    "start_time = datetime(2025, 2, 6, 9, 30).astimezone(\n",
-    "    ZoneInfo(\"America/New_York\")\n",
-    ")  # datetime.now() - timedelta(minutes=30)\n",
->>>>>>> 6f82c2e9
     "end_time = start_time + timedelta(hours=8)\n",
     "\n",
     "setup_logging(\n",
@@ -151,11 +141,7 @@
   },
   {
    "cell_type": "code",
-<<<<<<< HEAD
    "execution_count": 15,
-=======
-   "execution_count": 6,
->>>>>>> 6f82c2e9
    "metadata": {},
    "outputs": [],
    "source": [
@@ -195,7 +181,6 @@
   },
   {
    "cell_type": "code",
-<<<<<<< HEAD
    "execution_count": 19,
    "metadata": {},
    "outputs": [],
@@ -221,8 +206,6 @@
   },
   {
    "cell_type": "code",
-=======
->>>>>>> 6f82c2e9
    "execution_count": 7,
    "metadata": {},
    "outputs": [],
@@ -372,11 +355,7 @@
   },
   {
    "cell_type": "code",
-<<<<<<< HEAD
    "execution_count": 21,
-=======
-   "execution_count": 22,
->>>>>>> 6f82c2e9
    "metadata": {},
    "outputs": [],
    "source": [
@@ -456,10 +435,6 @@
    "metadata": {},
    "outputs": [],
    "source": [
-<<<<<<< HEAD
-=======
-    "from tastytrade.messaging.processors.influxdb import TelegrafHTTPEventProcessor\n",
->>>>>>> 6f82c2e9
     "from tastytrade.messaging.models.events import TradeEvent\n",
     "from datetime import datetime\n",
     "\n",
@@ -484,11 +459,7 @@
     "import os\n",
     "\n",
     "write_client = influxdb_client.InfluxDBClient(\n",
-<<<<<<< HEAD
     "    url=\"http://influxdb:8086\",\n",
-=======
-    "    url=os.environ[\"INFLUX_DB_URL\"],\n",
->>>>>>> 6f82c2e9
     "    token=os.environ[\"INFLUX_DB_TOKEN\"],\n",
     "    org=os.environ[\"INFLUX_DB_ORG\"],\n",
     ")\n",
